--- conflicted
+++ resolved
@@ -89,13 +89,9 @@
       "json" outputs the metrics report in JSON format.
       "pretty" outputs the metrics report in pretty JSON format.
       "html" outputs the metrics report as HTML.
-<<<<<<< HEAD
       "influx-summary" outputs the metrics summary as influxdb line protocol.
       "influx-details" outputs the metrics details as influxdb line protocol.
-	  
-=======
-
->>>>>>> 60ab9ba9
+
   -i  Comma separated list of proto import paths. The current working directory and the directory
 	  of the protocol buffer file are automatically added to the import list.
 
